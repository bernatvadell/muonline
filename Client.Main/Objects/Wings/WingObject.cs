--- conflicted
+++ resolved
@@ -1,4 +1,4 @@
-﻿using Client.Main.Content;
+using Client.Main.Content;
 using Client.Main.Objects.Effects;
 using Microsoft.Xna.Framework;
 using Microsoft.Xna.Framework.Graphics;
@@ -7,10 +7,7 @@
 using System.IO;
 using System.Threading.Tasks;
 using Client.Main.Models;
-<<<<<<< HEAD
 
-=======
->>>>>>> cbebf8a8
 namespace Client.Main.Objects.Wings
 {
     public class CustomEffect
@@ -46,11 +43,7 @@
         {
             RenderShadow = true;
             IsTransparent = true;
-<<<<<<< HEAD
             AffectedByTransparency = true;
-=======
-            AffectedByTransparency = false;
->>>>>>> cbebf8a8
             BlendState = BlendState.AlphaBlend;
             BlendMesh = -1;
             BlendMeshState = BlendState.Additive;
@@ -104,11 +97,8 @@
 
         public override void Update(GameTime gameTime)
         {
-<<<<<<< HEAD
             base.Update(gameTime);
 
-=======
->>>>>>> cbebf8a8
             if (_effects.Count > 0 && BoneTransform != null)
             {
                 foreach (var effect in _effects)
