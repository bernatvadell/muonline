--- conflicted
+++ resolved
@@ -1,4 +1,4 @@
-﻿// Client.Main/Objects/WorldObject.cs
+// Client.Main/Objects/WorldObject.cs
 
 using Client.Main.Controllers;
 using Client.Main.Controls;
@@ -375,11 +375,7 @@
             GraphicsDevice.DepthStencilState = previousDepthState;
         }
 
-<<<<<<< HEAD
         public void DrawBoundingBox2D()
-=======
-        protected void DrawBoundingBox2D()
->>>>>>> 963a8c18
         {
             if (!(Constants.DRAW_BOUNDING_BOXES && IsMouseHover && _font != null))
                 return;
