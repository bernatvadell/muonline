﻿using Client.Main.Content;
using Client.Main.Controllers;
using Client.Main.Controls;
<<<<<<< HEAD
=======
using Client.Main.Models;
>>>>>>> 1b959ffe
using Microsoft.Xna.Framework;
using System.Threading.Tasks;

namespace Client.Main.Objects.Monsters
{
    [NpcInfo(25, "Ice Queen")]
    public class IceQueen : MonsterObject
    {
        public IceQueen()
        {
            RenderShadow = true;
<<<<<<< HEAD
            BlendMesh = 2;
=======
>>>>>>> 1b959ffe
            Scale = 1.1f; // Set according to C++ Setting_Monster
        }

        public override async Task Load()
        {
            // Model Loading Type: 18 -> File Number: 18 + 1 = 19
            Model = await BMDLoader.Instance.Prepare($"Monster/Monster19.bmd");
            await base.Load();
            // No specific PlaySpeed adjustments mentioned
            // C++: Models[MODEL_MONSTER01+Type].BoneHead = 16;
        }

        // Sound mapping based on C++ SetMonsterSound(MODEL_MONSTER01 + Type, 60, 61, 62, 63, 64);
        protected override void OnIdle()
        {
            base.OnIdle();
            Vector3 listenerPosition = ((WalkableWorldControl)World).Walker.Position;
            SoundController.Instance.PlayBufferWithAttenuation("Sound/mIceQueen1.wav", Position, listenerPosition); // Index 0 -> Sound 60
            // SoundController.Instance.PlayBufferWithAttenuation("Sound/mIceQueen2.wav", Position, listenerPosition); // Index 1 -> Sound 61
        }

        public override void OnPerformAttack(int attackType = 1)
        {
            base.OnPerformAttack(attackType);
            Vector3 listenerPosition = ((WalkableWorldControl)World).Walker.Position;
            SoundController.Instance.PlayBufferWithAttenuation("Sound/mIceQueenAttack1.wav", Position, listenerPosition); // Index 2 -> Sound 62
            // SoundController.Instance.PlayBufferWithAttenuation("Sound/mIceQueenAttack2.wav", Position, listenerPosition); // Index 3 -> Sound 63
        }

        public override void OnDeathAnimationStart()
        {
            base.OnDeathAnimationStart();
            Vector3 listenerPosition = ((WalkableWorldControl)World).Walker.Position;
            SoundController.Instance.PlayBufferWithAttenuation("Sound/mIceQueenDie.wav", Position, listenerPosition); // Index 4 -> Sound 64
        }
    }
}<|MERGE_RESOLUTION|>--- conflicted
+++ resolved
@@ -1,10 +1,7 @@
 ﻿using Client.Main.Content;
 using Client.Main.Controllers;
 using Client.Main.Controls;
-<<<<<<< HEAD
-=======
 using Client.Main.Models;
->>>>>>> 1b959ffe
 using Microsoft.Xna.Framework;
 using System.Threading.Tasks;
 
@@ -16,10 +13,7 @@
         public IceQueen()
         {
             RenderShadow = true;
-<<<<<<< HEAD
             BlendMesh = 2;
-=======
->>>>>>> 1b959ffe
             Scale = 1.1f; // Set according to C++ Setting_Monster
         }
 
